/**
 * Web DOOM - DOOM engine implementation for web
 * Functional, web-standard approach with renderer decoupling
 */

import { WadFile } from '@web-doom/wad';
import { parseMap, getMapNames } from './map/parser';
import { createGameState, setMap, addPlayer, GameState } from './game-state';
import type { DoomGameState } from './game-state';
import { createPlayer } from './player/types';
import { initInput } from './input/input';
import type { KeyBindings } from './input/input';
import { createGameLoop } from './game-loop';
import type { GameLoopConfig } from './game-loop';
import { Difficulty, GameMode } from './types';
import type { Renderer } from './renderer';
import { ThingType } from './entities/types';

/**
 * DOOM Engine instance
 */
export interface DoomEngine {
  /** Get current game state */
  getState: () => DoomGameState;

  /** Load a map */
  loadMap: (mapName: string) => Promise<void>;

  /** Get available map names */
  getMapNames: () => string[];

  /** Start the game */
  start: () => void;

  /** Stop the game */
  stop: () => void;

  /** Check if running */
  isRunning: () => boolean;

  /** Get renderer */
  getRenderer: () => Renderer;

  /** Cleanup */
  dispose: () => void;
}

/**
 * Configuration for creating a DOOM engine instance
 */
export interface CreateDoomEngineConfig {
  /** WAD file */
  wad: WadFile;

  /** Renderer implementation */
  renderer: Renderer;

  /** HTML element for input handling */
  element: HTMLElement;

  /** Game difficulty */
  difficulty?: Difficulty;

  /** Game mode */
  gameMode?: GameMode;

  /** Initial map to load */
  initialMap?: string;

  /** Key bindings */
  keyBindings?: KeyBindings;

  /** Game loop configuration */
  gameLoopConfig?: GameLoopConfig;
}

/**
 * Create a DOOM engine instance
 */
export async function createDoomEngine(config: CreateDoomEngineConfig): Promise<DoomEngine> {
  // Create game state
  let gameState = createGameState(config.wad, config.difficulty, config.gameMode);

  // Initialize input
  const inputCleanup = initInput(config.element, gameState.input, config.keyBindings);

  // Create game loop
  const gameLoop = createGameLoop(
    () => gameState,
    (newState) => {
      gameState = newState;
    },
    config.renderer,
    config.gameLoopConfig
  );

  // Load initial map if specified
  if (config.initialMap) {
    const map = parseMap(config.wad, config.initialMap);
    if (map) {
      gameState = setMap(gameState, map);

      // Find player start
      const playerStart = findPlayerStart(config.wad, config.initialMap);
      if (playerStart) {
        const player = createPlayer(
          0,
          { x: playerStart.x, y: playerStart.y, z: 0 },
          playerStart.angle
        );
        gameState = addPlayer(gameState, player);
      }
    }
  }

  return {
    getState: () => gameState,

    loadMap: async (mapName: string) => {
      const map = parseMap(config.wad, mapName);
      if (!map) {
        throw new Error(`Failed to load map: ${mapName}`);
      }

      gameState = setMap(gameState, map);

      // Find player start
      const playerStart = findPlayerStart(config.wad, mapName);
      if (playerStart) {
        const player = createPlayer(
          0,
          { x: playerStart.x, y: playerStart.y, z: 0 },
          playerStart.angle
        );
        gameState = addPlayer(gameState, player);
      }

      gameState.state = GameState.Playing;
    },

    getMapNames: () => getMapNames(config.wad),

    start: () => {
      gameState.state = GameState.Playing;
      gameLoop.start();
    },

    stop: () => {
      gameLoop.stop();
      gameState.state = GameState.Paused;
    },

    isRunning: () => gameLoop.isRunning(),

    getRenderer: () => config.renderer,

    dispose: () => {
      gameLoop.stop();
      inputCleanup();
      config.renderer.dispose();
    },
  };
}

<<<<<<< HEAD
  /**
   * Update game state
   */
  private update(_deltaTime: number): void {
    // TODO: Implement game logic
  }
=======
/**
 * Find player start position in a map
 */
function findPlayerStart(
  wad: WadFile,
  mapName: string
): { x: number; y: number; angle: number } | null {
  const map = parseMap(wad, mapName);
  if (!map) return null;

  // Parse THINGS lump to find player start
  const mapIndex = wad.lumps.findIndex((lump: { name: string }) => lump.name === mapName);
  if (mapIndex === -1) return null;

  const thingsLump = wad.lumps[mapIndex + 1]; // THINGS is first after map marker
  if (!thingsLump || !thingsLump.name.startsWith('THINGS')) return null;
>>>>>>> 94f1daff

  const data = new DataView(thingsLump.data);
  const thingCount = thingsLump.size / 10; // Each thing is 10 bytes

  for (let i = 0; i < thingCount; i++) {
    const offset = i * 10;
    const x = data.getInt16(offset, true);
    const y = data.getInt16(offset + 2, true);
    const angle = data.getInt16(offset + 4, true);
    const type = data.getInt16(offset + 6, true);

    if (type === ThingType.Player1Start) {
      // Convert DOOM angle (0-359) to radians
      const radians = (angle * Math.PI) / 180;
      return { x, y, angle: radians };
    }
  }

  return null;
}

// Re-export types and utilities
export * from './types';
export * from './game-state';
export * from './renderer';
export * from './map/types';
export * from './map/parser';
export * from './player/types';
export * from './entities/types';
export * from './input/input';
export * from './physics/collision';
export * from './game-loop';<|MERGE_RESOLUTION|>--- conflicted
+++ resolved
@@ -162,14 +162,6 @@
   };
 }
 
-<<<<<<< HEAD
-  /**
-   * Update game state
-   */
-  private update(_deltaTime: number): void {
-    // TODO: Implement game logic
-  }
-=======
 /**
  * Find player start position in a map
  */
@@ -186,7 +178,6 @@
 
   const thingsLump = wad.lumps[mapIndex + 1]; // THINGS is first after map marker
   if (!thingsLump || !thingsLump.name.startsWith('THINGS')) return null;
->>>>>>> 94f1daff
 
   const data = new DataView(thingsLump.data);
   const thingCount = thingsLump.size / 10; // Each thing is 10 bytes
