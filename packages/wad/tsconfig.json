{
  "extends": "../../tsconfig.base.json",
  "compilerOptions": {
    "outDir": "./dist",
    "rootDir": "./src",
<<<<<<< HEAD
    "types": []
=======
    "composite": true
>>>>>>> 94f1daff
  },
  "include": ["src/**/*"],
  "exclude": ["node_modules", "dist", "**/*.spec.ts", "**/*.test.ts"]
}<|MERGE_RESOLUTION|>--- conflicted
+++ resolved
@@ -3,11 +3,7 @@
   "compilerOptions": {
     "outDir": "./dist",
     "rootDir": "./src",
-<<<<<<< HEAD
-    "types": []
-=======
     "composite": true
->>>>>>> 94f1daff
   },
   "include": ["src/**/*"],
   "exclude": ["node_modules", "dist", "**/*.spec.ts", "**/*.test.ts"]
