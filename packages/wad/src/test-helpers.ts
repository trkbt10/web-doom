/**
 * WAD Test Helpers
 *
 * Utilities for testing and creating sample WAD files
 */

import type { WadFile, WadLump, WadType } from './types';
import { encode } from './encode';
import { decode } from './decode';

/**
 * Create a simple test WAD file
 */
export function createTestWad(type: WadType = 'PWAD'): WadFile {
  const encoder = new TextEncoder();

  const lumps: WadLump[] = [
    {
      name: 'TEST1',
      data: encoder.encode('Hello, DOOM!').buffer,
      filepos: 12,
      size: 12,
    },
    {
      name: 'TEST2',
      data: encoder.encode('This is test data').buffer,
      filepos: 24,
      size: 17,
    },
    {
      name: 'MARKER',
      data: new ArrayBuffer(0),
      filepos: 41,
      size: 0,
    },
  ];

  return {
    header: {
      identification: type,
      numlumps: lumps.length,
      infotableofs: 41,
    },
    directory: lumps.map((lump) => ({
      filepos: lump.filepos,
      size: lump.size,
      name: lump.name,
    })),
    lumps,
  };
}

/**
 * Create WAD with specific lumps
 */
export function createWadWithLumps(
  lumps: Array<{ name: string; data: string | ArrayBuffer }>,
  type: WadType = 'PWAD'
): WadFile {
  const encoder = new TextEncoder();

<<<<<<< HEAD
  const wadLumps: WadLump[] = lumps.map((lump, _i) => {
=======
  const wadLumps: WadLump[] = lumps.map((lump) => {
>>>>>>> 94f1daff
    const data =
      typeof lump.data === 'string'
        ? encoder.encode(lump.data).buffer
        : lump.data;

    return {
      name: lump.name.slice(0, 8).toUpperCase(),
      data,
      filepos: 0, // Will be calculated during encode
      size: data.byteLength,
    };
  });

  // Calculate file positions
  let offset = 12; // After header
  wadLumps.forEach((lump) => {
    lump.filepos = offset;
    offset += lump.size;
  });

  return {
    header: {
      identification: type,
      numlumps: wadLumps.length,
      infotableofs: offset,
    },
    directory: wadLumps.map((lump) => ({
      filepos: lump.filepos,
      size: lump.size,
      name: lump.name,
    })),
    lumps: wadLumps,
  };
}

/**
 * Test encode/decode round-trip
 */
export function testRoundTrip(wad: WadFile): {
  success: boolean;
  originalSize: number;
  encodedSize: number;
  decodedSize: number;
  errors: string[];
} {
  const errors: string[] = [];

  try {
    // Encode
    const encoded = encode(wad);
    const encodedSize = encoded.byteLength;

    // Decode
    const decoded = decode(encoded);
    const decodedSize = encoded.byteLength;

    // Compare
    if (wad.header.identification !== decoded.header.identification) {
      errors.push('Header identification mismatch');
    }

    if (wad.lumps.length !== decoded.lumps.length) {
      errors.push('Lump count mismatch');
    }

    // Compare each lump
    for (let i = 0; i < Math.min(wad.lumps.length, decoded.lumps.length); i++) {
      const original = wad.lumps[i];
      const decoded_lump = decoded.lumps[i];

      if (original.name !== decoded_lump.name) {
        errors.push(`Lump ${i} name mismatch: ${original.name} !== ${decoded_lump.name}`);
      }

      if (original.size !== decoded_lump.size) {
        errors.push(`Lump ${i} size mismatch: ${original.size} !== ${decoded_lump.size}`);
      }

      // Compare data
      const originalBytes = new Uint8Array(original.data);
      const decodedBytes = new Uint8Array(decoded_lump.data);

      if (originalBytes.length !== decodedBytes.length) {
        errors.push(`Lump ${i} data length mismatch`);
      } else {
        for (let j = 0; j < originalBytes.length; j++) {
          if (originalBytes[j] !== decodedBytes[j]) {
            errors.push(`Lump ${i} data mismatch at byte ${j}`);
            break;
          }
        }
      }
    }

    return {
      success: errors.length === 0,
      originalSize: 12 + wad.lumps.reduce((s, l) => s + l.size, 0) + wad.directory.length * 16,
      encodedSize,
      decodedSize,
      errors,
    };
  } catch (error) {
    errors.push(`Exception: ${error}`);
    return {
      success: false,
      originalSize: 0,
      encodedSize: 0,
      decodedSize: 0,
      errors,
    };
  }
}

/**
 * Compare two WAD files
 */
export function compareWads(
  wad1: WadFile,
  wad2: WadFile
): {
  identical: boolean;
  differences: string[];
} {
  const differences: string[] = [];

  // Compare headers
  if (wad1.header.identification !== wad2.header.identification) {
    differences.push(
      `Header type: ${wad1.header.identification} !== ${wad2.header.identification}`
    );
  }

  if (wad1.header.numlumps !== wad2.header.numlumps) {
    differences.push(
      `Lump count: ${wad1.header.numlumps} !== ${wad2.header.numlumps}`
    );
  }

  // Compare lumps
  const minLumps = Math.min(wad1.lumps.length, wad2.lumps.length);

  for (let i = 0; i < minLumps; i++) {
    const lump1 = wad1.lumps[i];
    const lump2 = wad2.lumps[i];

    if (lump1.name !== lump2.name) {
      differences.push(`Lump ${i} name: ${lump1.name} !== ${lump2.name}`);
    }

    if (lump1.size !== lump2.size) {
      differences.push(`Lump ${i} size: ${lump1.size} !== ${lump2.size}`);
    }

    // Compare data
    const bytes1 = new Uint8Array(lump1.data);
    const bytes2 = new Uint8Array(lump2.data);

    if (bytes1.length === bytes2.length) {
      for (let j = 0; j < bytes1.length; j++) {
        if (bytes1[j] !== bytes2[j]) {
          differences.push(
            `Lump ${i} (${lump1.name}) data differs at byte ${j}`
          );
          break;
        }
      }
    }
  }

  if (wad1.lumps.length !== wad2.lumps.length) {
    differences.push(
      `WAD1 has ${wad1.lumps.length} lumps, WAD2 has ${wad2.lumps.length} lumps`
    );
  }

  return {
    identical: differences.length === 0,
    differences,
  };
}

/**
 * Create a minimal valid WAD file
 */
export function createMinimalWad(): WadFile {
  return {
    header: {
      identification: 'PWAD',
      numlumps: 0,
      infotableofs: 12,
    },
    directory: [],
    lumps: [],
  };
}

/**
 * Verify WAD can be encoded and decoded
 */
export function verifyWad(wad: WadFile): boolean {
  try {
    const encoded = encode(wad);
    const decoded = decode(encoded);
    const result = compareWads(wad, decoded);
    return result.identical;
  } catch {
    return false;
  }
}<|MERGE_RESOLUTION|>--- conflicted
+++ resolved
@@ -59,11 +59,7 @@
 ): WadFile {
   const encoder = new TextEncoder();
 
-<<<<<<< HEAD
-  const wadLumps: WadLump[] = lumps.map((lump, _i) => {
-=======
   const wadLumps: WadLump[] = lumps.map((lump) => {
->>>>>>> 94f1daff
     const data =
       typeof lump.data === 'string'
         ? encoder.encode(lump.data).buffer
